--- conflicted
+++ resolved
@@ -1,4 +1,3 @@
-<<<<<<< HEAD
 ceph (0.26~rc-1) experimental; urgency=low
 
   * Make Ceph Linux only and build on all Linux archs (closes: #614890),
@@ -11,13 +10,12 @@
     conflict with and replace the former ones.
 
  -- Laszlo Boszormenyi (GCS) <gcs@debian.hu>  Fri, 25 Mar 2011 19:42:11 +0100
-=======
+
 ceph (0.25.2-1) experimental; urgency=low
 
   * New upstream release 
 
  -- Sage Weil <sage@newdream.net>  Sun, 20 Mar 2011 21:07:38 -0700
->>>>>>> e8357006
 
 ceph (0.25.1-1) experimental; urgency=low
 
